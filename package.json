{
  "name": "photobooth",
<<<<<<< HEAD
  "version": "2.10.0",
=======
  "version": "3.0.0",
>>>>>>> 8b40bf36
  "description": "A Photobooth webinterface for Raspberry Pi and Windows",
  "scripts": {
    "build": "npm-run-all --serial format build:faq build:gulp",
    "build:faq": "mdown --input 'faq/*.md' --output manual --header faq/header.php --footer faq/footer.html && mv manual/faq.html manual/faq.php",
    "build:gulp": "gulp",
    "build:sass": "gulp sass",
    "eslint": "eslint src/js/*.js",
    "eslint:fix": "eslint src/js/*.js --fix",
    "format": "npm-run-all --parallel format:*",
    "format:js": "prettier src/js/*.js --write",
    "format:php": "prettier {api,lib,test}/{,*/**/}*.php --write",
    "format:scss": "prettier src/sass/{,*/**/}*.scss --write",
    "pack:build": "npm-run-all --serial eslint build pack:zip",
    "pack:zip": "node scripts/pack-build.js",
    "test": "echo \"Error: no test specified\" && exit 1",
    "watch": "gulp watch"
  },
  "author": "Andreas Blaesius <andi@unlegacy-android.org>",
  "license": "MIT",
  "repository": {
    "type": "git",
    "url": "git+https://github.com/andi34/photobooth.git"
  },
  "homepage": "http://andi34.github.io/photobooth",
  "bugs": {
    "url": "https://github.com/andi34/photobooth/issues"
  },
  "keywords": [
    "photobooth",
    "gphoto2",
    "camera",
    "digicamcontrol",
    "photography",
    "raspberry pi",
    "wedding",
    "events"
  ],
  "dependencies": {
    "@andreasremdt/simple-translator": "^2.0.3",
    "font-awesome": "^4.7.0",
    "gh-markdown-cli": "^0.2.0",
    "github-markdown-css": "^4.0.0",
    "gulp": "4.0.2",
    "gulp-sass": "4.1.0",
    "jquery": "^3.6.0",
    "marvinj": "^1.0.0",
    "normalize.css": "^8.0.1",
    "npm-run-all": "^4.1.5",
    "onoff": "^6.0.1",
    "selectize": "^0.12.6",
    "socket.io": "^4.0.1",
    "socket.io-client": "^4.0.1",
    "waypoints": "^4.0.1",
    "whatwg-fetch": "^3.6.2"
  },
  "devDependencies": {
    "@babel/core": "^7.13.14",
    "@babel/preset-env": "^7.13.8",
    "@prettier/plugin-php": "^0.16.2",
    "archiver": "^5.2.0",
    "colors": "^1.4.0",
    "eslint": "^7.23.0",
    "eslint-plugin-node": "^11.1.0",
    "git-tag-version": "^1.3.1",
    "gulp-babel": "^8.0.0",
    "prettier": "^2.2.1"
  }
}
<|MERGE_RESOLUTION|>--- conflicted
+++ resolved
@@ -1,75 +1,71 @@
-{
-  "name": "photobooth",
-<<<<<<< HEAD
-  "version": "2.10.0",
-=======
-  "version": "3.0.0",
->>>>>>> 8b40bf36
-  "description": "A Photobooth webinterface for Raspberry Pi and Windows",
-  "scripts": {
-    "build": "npm-run-all --serial format build:faq build:gulp",
-    "build:faq": "mdown --input 'faq/*.md' --output manual --header faq/header.php --footer faq/footer.html && mv manual/faq.html manual/faq.php",
-    "build:gulp": "gulp",
-    "build:sass": "gulp sass",
-    "eslint": "eslint src/js/*.js",
-    "eslint:fix": "eslint src/js/*.js --fix",
-    "format": "npm-run-all --parallel format:*",
-    "format:js": "prettier src/js/*.js --write",
-    "format:php": "prettier {api,lib,test}/{,*/**/}*.php --write",
-    "format:scss": "prettier src/sass/{,*/**/}*.scss --write",
-    "pack:build": "npm-run-all --serial eslint build pack:zip",
-    "pack:zip": "node scripts/pack-build.js",
-    "test": "echo \"Error: no test specified\" && exit 1",
-    "watch": "gulp watch"
-  },
-  "author": "Andreas Blaesius <andi@unlegacy-android.org>",
-  "license": "MIT",
-  "repository": {
-    "type": "git",
-    "url": "git+https://github.com/andi34/photobooth.git"
-  },
-  "homepage": "http://andi34.github.io/photobooth",
-  "bugs": {
-    "url": "https://github.com/andi34/photobooth/issues"
-  },
-  "keywords": [
-    "photobooth",
-    "gphoto2",
-    "camera",
-    "digicamcontrol",
-    "photography",
-    "raspberry pi",
-    "wedding",
-    "events"
-  ],
-  "dependencies": {
-    "@andreasremdt/simple-translator": "^2.0.3",
-    "font-awesome": "^4.7.0",
-    "gh-markdown-cli": "^0.2.0",
-    "github-markdown-css": "^4.0.0",
-    "gulp": "4.0.2",
-    "gulp-sass": "4.1.0",
-    "jquery": "^3.6.0",
-    "marvinj": "^1.0.0",
-    "normalize.css": "^8.0.1",
-    "npm-run-all": "^4.1.5",
-    "onoff": "^6.0.1",
-    "selectize": "^0.12.6",
-    "socket.io": "^4.0.1",
-    "socket.io-client": "^4.0.1",
-    "waypoints": "^4.0.1",
-    "whatwg-fetch": "^3.6.2"
-  },
-  "devDependencies": {
-    "@babel/core": "^7.13.14",
-    "@babel/preset-env": "^7.13.8",
-    "@prettier/plugin-php": "^0.16.2",
-    "archiver": "^5.2.0",
-    "colors": "^1.4.0",
-    "eslint": "^7.23.0",
-    "eslint-plugin-node": "^11.1.0",
-    "git-tag-version": "^1.3.1",
-    "gulp-babel": "^8.0.0",
-    "prettier": "^2.2.1"
-  }
-}
+{
+  "name": "photobooth",
+  "version": "3.0.0",
+  "description": "A Photobooth webinterface for Raspberry Pi and Windows",
+  "scripts": {
+    "build": "npm-run-all --serial format build:faq build:gulp",
+    "build:faq": "mdown --input 'faq/*.md' --output manual --header faq/header.php --footer faq/footer.html && mv manual/faq.html manual/faq.php",
+    "build:gulp": "gulp",
+    "build:sass": "gulp sass",
+    "eslint": "eslint src/js/*.js",
+    "eslint:fix": "eslint src/js/*.js --fix",
+    "format": "npm-run-all --parallel format:*",
+    "format:js": "prettier src/js/*.js --write",
+    "format:php": "prettier {api,lib,test}/{,*/**/}*.php --write",
+    "format:scss": "prettier src/sass/{,*/**/}*.scss --write",
+    "pack:build": "npm-run-all --serial eslint build pack:zip",
+    "pack:zip": "node scripts/pack-build.js",
+    "test": "echo \"Error: no test specified\" && exit 1",
+    "watch": "gulp watch"
+  },
+  "author": "Andreas Blaesius <andi@unlegacy-android.org>",
+  "license": "MIT",
+  "repository": {
+    "type": "git",
+    "url": "git+https://github.com/andi34/photobooth.git"
+  },
+  "homepage": "http://andi34.github.io/photobooth",
+  "bugs": {
+    "url": "https://github.com/andi34/photobooth/issues"
+  },
+  "keywords": [
+    "photobooth",
+    "gphoto2",
+    "camera",
+    "digicamcontrol",
+    "photography",
+    "raspberry pi",
+    "wedding",
+    "events"
+  ],
+  "dependencies": {
+    "@andreasremdt/simple-translator": "^2.0.3",
+    "font-awesome": "^4.7.0",
+    "gh-markdown-cli": "^0.2.0",
+    "github-markdown-css": "^4.0.0",
+    "gulp": "4.0.2",
+    "gulp-sass": "4.1.0",
+    "jquery": "^3.6.0",
+    "marvinj": "^1.0.0",
+    "normalize.css": "^8.0.1",
+    "npm-run-all": "^4.1.5",
+    "onoff": "^6.0.1",
+    "selectize": "^0.12.6",
+    "socket.io": "^4.0.1",
+    "socket.io-client": "^4.0.1",
+    "waypoints": "^4.0.1",
+    "whatwg-fetch": "^3.6.2"
+  },
+  "devDependencies": {
+    "@babel/core": "^7.13.14",
+    "@babel/preset-env": "^7.13.8",
+    "@prettier/plugin-php": "^0.16.2",
+    "archiver": "^5.2.0",
+    "colors": "^1.4.0",
+    "eslint": "^7.23.0",
+    "eslint-plugin-node": "^11.1.0",
+    "git-tag-version": "^1.3.1",
+    "gulp-babel": "^8.0.0",
+    "prettier": "^2.2.1"
+  }
+}