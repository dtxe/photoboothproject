--- conflicted
+++ resolved
@@ -1,52 +1,48 @@
-{
-  "name": "photobooth",
-<<<<<<< HEAD
-  "version": "2.1.0",
-=======
-  "version": "2.1.1-alpha",
->>>>>>> 7071e04a
-  "description": "A Photobooth webinterface for Raspberry Pi and Windows",
-  "scripts": {
-    "build": "gulp sass",
-    "watch": "gulp sass:watch",
-    "test": "echo \"Error: no test specified\" && exit 1",
-    "eslint": "eslint resources/js/*.js resources/lang/*.js",
-    "eslint:fix": "eslint resources/js/*.js resources/lang/*.js --fix",
-    "pack:build": "node scripts/pack-build.js"
-  },
-  "author": "",
-  "license": "MIT",
-  "repository": {
-    "type": "git",
-    "url": "https://github.com/andi34/photobooth.git"
-  },
-  "homepage": "https://github.com/andi34/photobooth",
-  "bugs": {
-    "url": "https://github.com/andi34/photobooth/issues"
-  },
-  "keywords": [
-    "photobooth",
-    "gphoto2",
-    "camera",
-    "digicamcontrol",
-    "photography",
-    "raspberry pi",
-    "wedding",
-    "events"
-  ],
-  "dependencies": {
-    "font-awesome": "^4.7.0",
-    "gulp": "4.0.2",
-    "gulp-sass": "4.0.2",
-    "jquery": "^3.4.1",
-    "marvinj": "https://github.com/gabrielarchanjo/marvinj",
-    "normalize.css": "^8.0.1",
-    "photoswipe": "https://github.com/andi34/PhotoSwipe"
-  },
-  "devDependencies": {
-    "archiver": "^3.1.1",
-    "colors": "^1.4.0",
-    "eslint": "^6.5.1",
-    "git-tag-version": "^1.3.1"
-  }
-}
+{
+  "name": "photobooth",
+  "version": "2.1.0",
+  "description": "A Photobooth webinterface for Raspberry Pi and Windows",
+  "scripts": {
+    "build": "gulp sass",
+    "watch": "gulp sass:watch",
+    "test": "echo \"Error: no test specified\" && exit 1",
+    "eslint": "eslint resources/js/*.js resources/lang/*.js",
+    "eslint:fix": "eslint resources/js/*.js resources/lang/*.js --fix",
+    "pack:build": "node scripts/pack-build.js"
+  },
+  "author": "",
+  "license": "MIT",
+  "repository": {
+    "type": "git",
+    "url": "https://github.com/andi34/photobooth.git"
+  },
+  "homepage": "https://github.com/andi34/photobooth",
+  "bugs": {
+    "url": "https://github.com/andi34/photobooth/issues"
+  },
+  "keywords": [
+    "photobooth",
+    "gphoto2",
+    "camera",
+    "digicamcontrol",
+    "photography",
+    "raspberry pi",
+    "wedding",
+    "events"
+  ],
+  "dependencies": {
+    "font-awesome": "^4.7.0",
+    "gulp": "4.0.2",
+    "gulp-sass": "4.0.2",
+    "jquery": "^3.4.1",
+    "marvinj": "https://github.com/gabrielarchanjo/marvinj",
+    "normalize.css": "^8.0.1",
+    "photoswipe": "https://github.com/andi34/PhotoSwipe"
+  },
+  "devDependencies": {
+    "archiver": "^3.1.1",
+    "colors": "^1.4.0",
+    "eslint": "^6.5.1",
+    "git-tag-version": "^1.3.1"
+  }
+}