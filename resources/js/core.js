/* globals initPhotoSwipeFromDOM L10N */

const photoBooth = (function () {
    // vars
    const public = {},
        loader = $('#loader'),
        startPage = $('#start'),
        timeToLive = 90000,
        gallery = $('#gallery'),
        resultPage = $('#result'),
        webcamConstraints = {
            audio: false,
            video: {
                width: 720,
                height: 480,
                facingMode: 'user',
            }
        };

    let timeOut,
        processing = false,
        imgFilter = 'imgPlain';

    const modal = {
        open: function (selector) {
            $(selector).addClass('modal--show');
        },
        close: function (selector) {
            if ($(selector).hasClass('modal--show')) {
                $(selector).removeClass('modal--show');

                return true;
            }

            return false;
        },
        toggle: function (selector) {
            $(selector).toggleClass('modal--show');
        },
        empty: function (selector) {
            modal.close(selector);

            $(selector).find('.modal__body').empty();
        }
    };

    public.reloadPage = function () {
        window.location.reload();
    }

    // timeOut function
    public.resetTimeOut = function () {
        timeOut = setTimeout(function () {
            public.reloadPage();
        }, timeToLive);
    }

    // reset whole thing
    public.reset = function () {
        loader.removeClass('open');
        modal.empty('#qrCode');
        $('.qrbtn').removeClass('active').attr('style', '');
        $('.loading').text('');
        gallery.removeClass('gallery--open');
        gallery.find('.gallery__inner').hide();
        $('.spinner').hide();
        $('.send-mail').hide();
        public.resetMailForm();
    }

    // init
    public.init = function () {
        public.l10n();
        public.reset();

        initPhotoSwipeFromDOM('#galimages');

        startPage.show();
    }

    public.l10n = function (elem) {
        elem = $(elem || 'body');
        elem.find('[data-l10n]').each(function (i, item) {
            item = $(item);
            item.html(L10N[item.data('l10n')]);
        });
    }

    public.openNav = function () {
        $('#mySidenav').addClass('sidenav--open');
    }

    public.closeNav = function () {
        $('#mySidenav').removeClass('sidenav--open');
    }

    public.toggleNav = function () {
        $('#mySidenav').toggleClass('sidenav--open');
    }

    public.startVideo = function () {
        if (!navigator.mediaDevices) {
            return;
        }

        navigator.getMedia = (navigator.mediaDevices.getUserMedia || navigator.mediaDevices.webkitGetUserMedia || navigator.mediaDevices.mozGetUserMedia || false);

        if (!navigator.getMedia) {
            return;
        }

        navigator.getMedia(webcamConstraints)
            .then(function (stream) {
                $('#video').show();
                const video = $('#video').get(0);
                video.srcObject = stream;
                public.stream = stream;
            })
            .catch(function () { });
    }

    public.stopVideo = function () {
        if (public.stream) {
            const track = public.stream.getTracks()[0];
            track.stop();
            $('#video').hide();
        }
    }

    public.thrill = function (photoStyle) {
        if (!processing) {
            public.closeNav();
            public.reset();

            if (config.previewFromCam) {
                public.startVideo();
            }

            loader.addClass('open');
            public.startCountdown(config.cntdwn_time, $('#counter'), () => {
                public.cheese(photoStyle);
            });
        }
    }

    // Cheese
    public.cheese = function (photoStyle) {
        if (config.dev) {
            console.log(photoStyle);
        }

        $('#counter').text('');

        if (photoStyle === 'photo') {
            $('.loading').text(L10N.cheese);
        } else {
            $('.loading').text(L10N.cheeseCollage);
        }

        public.takePic(photoStyle);
    }

    // take Picture
    public.takePic = function (photoStyle) {
        processing = true;

        if (config.dev) {
            console.log('Take Picture:' + photoStyle);
        }

        if (config.previewFromCam) {
            public.stopVideo();
        }

        setTimeout(function () {
            $('#counter').text('');

            if ((photoStyle == 'photo')) {
                $('.spinner').show();
                $('.loading').text(L10N.busy);
            } else {
                setTimeout(function () {
                    $('.spinner').show();
                    $('.loading').text(L10N.busyCollage);
                }, config.dev ? 0 : 7500);
            }
        }, config.cheese_time);

        const data = {
            filter: imgFilter,
            style: photoStyle,
        };

        jQuery.post('api/takePic.php', data).done(function (result) {
            if (result.error) {
                public.errorPic(result);
            } else {
                public.renderPic(result);
            }

        }).fail(function (xhr, status, result) {
            public.errorPic(result);
        });
    }

    // Show error Msg and reset
    public.errorPic = function () {
        setTimeout(function () {
            $('.spinner').hide();
            $('.loading').html(L10N.error + '<a class="btn" href="./">' + L10N.reload + '</a>');
        }, 1100);
    }

    // Render Picture after taking
    public.renderPic = function (result) {
        // Add QR Code Image
        const qrCodeModal = $('#qrCode');
        modal.empty(qrCodeModal);
        $('<img src="api/qrcode.php?filename=' + result.img + '"/>').on('load', function () {
            const body = qrCodeModal.find('.modal__body');

            $(this).appendTo(body);
            $('<p>').html(L10N.qrHelp).appendTo(body);
        });

        // Add Print Link
        $(document).off('click touchstart', '.printbtn');
        $(document).on('click', '.printbtn', function (e) {
            e.preventDefault();
            e.stopPropagation();

            public.printImage(result.img, () => {
                public.reloadPage();
            });
        });

        // Add Image to gallery and slider
        public.addImage(result.img);

        // Add Image
        $('<img src="' + config.folders.images + '/' + result.img + '" class="original">').on('load', function () {
            resultPage.css({
                'background-image': 'url(' + config.folders.images + '/' + result.img + ')'
            });
            resultPage.attr('data-img', result.img);

            startPage.fadeOut(400, function () {
                resultPage.fadeIn(400, function () {
                    setTimeout(function () {
                        processing = false;
                        loader.removeClass('open');
                    }, 400);
                    setTimeout(function () {
                        $('.resultInner').addClass('show');
                    }, 400);
                    clearTimeout(timeOut);
                    public.resetTimeOut();
                });
            });
        });
    }

    // add image to Gallery
    public.addImage = function (imageName) {
        const thumbImg = new Image();
        const bigImg = new Image();
        let thumbSize = '';
        let bigSize = '';

        let imgtoLoad = 2;

        thumbImg.onload = function () {
            thumbSize = this.width + 'x' + this.height;
            if (--imgtoLoad == 0) { allLoaded(); }
        }

        bigImg.onload = function () {
            bigSize = this.width + 'x' + this.height;
            if (--imgtoLoad == 0) { allLoaded(); }
        }

        bigImg.src = config.folders.images + '/' + imageName;
        thumbImg.src = config.folders.thumbs + '/' + imageName;

        function allLoaded() {
<<<<<<< HEAD
            const linkElement = $('<a>').html(thumbImg);

            linkElement.attr('data-size', bigSize);
            linkElement.attr('href', config.folders.images + '/' + imageName + '?new=1');
            linkElement.attr('data-med', config.folders.thumbs + '/' + imageName);
            linkElement.attr('data-med-size', thumbSize);

            if (config.newest_first) {
                linkElement.prependTo($('#galimages'));
=======
            var $node = $('<a>').html(thumbImg).data('size', bigSize).attr('href', imgFolder+'/' + imageName).attr('data-med', thumbFolder+'/' + imageName).attr('data-med-size', thumbSize);
            if (gallery_newest_first) {
                $node.prependTo($('#galimages'));
>>>>>>> 97997ddb
            } else {
                linkElement.appendTo($('#galimages'));
            }

            $('#galimages').children().not('a').remove();
        }
    }

    // Open Gallery Overview
    public.openGallery = function () {
        if (config.scrollbar) {
            gallery.addClass('scrollbar');
        }

        gallery.addClass('gallery--open');

        setTimeout(() => gallery.find('.gallery__inner').show(), 300);
    }

    public.resetMailForm = function () {
        $('#send-mail-form').trigger('reset');
        $('#mail-form-message').html('');
    };

    // Countdown Function
    public.startCountdown = function (start, element, cb) {
        let count = 0;
        let current = start;

        function timerFunction () {
            element.text(current);
            current--;

            element.removeClass('tick');

            if (count < start) {
                window.setTimeout(() => element.addClass('tick'), 50);
                window.setTimeout(timerFunction, 1000);
            } else {
                cb();
            }
            count++;
        }
        timerFunction();
    }

    public.printImage = function(imageSrc, cb) {
        modal.open('#print_mesg');

        setTimeout(function () {
            $.ajax({
                url: 'api/print.php?filename=' + encodeURI(imageSrc),
            }).done(function (data) {
                if (config.dev) {
                    console.log(data)
                }

                setTimeout(function () {
                    modal.close('#print_mesg');
                    cb();
                }, 5000);
            });
        }, 1000);
    }

    public.toggleMailDialog = function(img) {
        const mail = $('.send-mail');

        if (mail.hasClass('mail-active')) {
            public.resetMailForm();
            mail.removeClass('mail-active').fadeOut('fast');
        } else {
            $('#mail-form-image').val(img);

            mail.addClass('mail-active').fadeIn('fast');
        }
    }

    //Filter
    $('.imageFilter').on('click', function () {
        public.toggleNav();
    });

    $('.sidenav > div').on('click', function () {
        $('.sidenav > div').removeAttr('class');

        $(this).addClass('activeSidenavBtn');

        imgFilter = $(this).attr('id');

        if (config.dev) {
            console.log('Active filter', imgFilter);
        }
    });

    // Take Picture Button
    $('.takePic, .newpic').on('click', function (e) {
        e.preventDefault();

        public.thrill('photo');
    });

    // Take Collage Button
    $('.takeCollage, .newcollage').on('click', function (e) {
        e.preventDefault();

        public.thrill('collage');
    });

    $('#mySidenav .closebtn').on('click', function (e) {
        e.preventDefault();

        public.closeNav();
    });

    // Open Gallery Button
    $('.gallery-button').on('click', function (e) {
        e.preventDefault();

        public.closeNav();
        public.openGallery($(this));
    });

    // Close Gallery Overview
    $('.gallery__close').on('click', function (e) {
        e.preventDefault();

        gallery.find('.gallery__inner').hide();
        gallery.removeClass('gallery--open');
    });

    $('.mailbtn').on('click touchstart', function (e) {
        e.preventDefault();
        e.stopPropagation();

        const img = resultPage.attr('data-img');

        public.toggleMailDialog(img);
    });

    $('#send-mail-form').on('submit', function (e) {
        e.preventDefault();

        const message = $('#mail-form-message');
        message.empty();

        const form = $(this);
        const oldValue = form.find('.btn').html();

        form.find('.btn').html('<i class="fa fa-spinner fa-spin"></i>');

        $.ajax({
            url: 'api/sendPic.php',
            type: 'POST',
            data: form.serialize(),
            dataType: 'json',
            cache: false,
            success: function (result) {
                if (result.success) {
                    message.fadeIn().html('<span style="color:green">' + L10N.mailSent + '</span>');
                } else {
                    message.fadeIn().html('<span style="color:red">' + result.error + '</span>');
                }
            },
            error: function () {
                message.fadeIn('fast').html('<span style="color: red;">' + L10N.mailError + '</span>');
            },
            complete: function () {
                form.find('.btn').html(oldValue);
            }
        });
    });

    $('#send-mail-close').on('click', function () {
        public.resetMailForm();
        $('.send-mail').removeClass('mail-active').fadeOut('fast');
    });

    $('#result').on('click', function () {
        if (!modal.close('#qrCode')) {
            $('.resultInner').toggleClass('show');
        }
    });

    // Show QR Code
    $('.qrbtn').on('click', function (e) {
        e.preventDefault();
        e.stopPropagation();

        modal.toggle('#qrCode');
    });

    $('.homebtn').on('click', function (e) {
        e.preventDefault();
        e.stopPropagation();

        public.reloadPage();
    });

    // clear Timeout to not reset the gallery, if you clicked anywhere
    $(document).on('click', function () {
        if (!startPage.is(':visible')) {
            clearTimeout(timeOut);
            public.resetTimeOut();
        }
    });

    // Disable Right-Click
    if (!config.dev) {
        $(this).on('contextmenu', function (e) {
            e.preventDefault();
        });
    }

    return public;
})();

// Init on domready
$(function () {
    photoBooth.init();
});<|MERGE_RESOLUTION|>--- conflicted
+++ resolved
@@ -283,21 +283,15 @@
         thumbImg.src = config.folders.thumbs + '/' + imageName;
 
         function allLoaded() {
-<<<<<<< HEAD
             const linkElement = $('<a>').html(thumbImg);
 
             linkElement.attr('data-size', bigSize);
-            linkElement.attr('href', config.folders.images + '/' + imageName + '?new=1');
+            linkElement.attr('href', config.folders.images + '/' + imageName);
             linkElement.attr('data-med', config.folders.thumbs + '/' + imageName);
             linkElement.attr('data-med-size', thumbSize);
 
             if (config.newest_first) {
                 linkElement.prependTo($('#galimages'));
-=======
-            var $node = $('<a>').html(thumbImg).data('size', bigSize).attr('href', imgFolder+'/' + imageName).attr('data-med', thumbFolder+'/' + imageName).attr('data-med-size', thumbSize);
-            if (gallery_newest_first) {
-                $node.prependTo($('#galimages'));
->>>>>>> 97997ddb
             } else {
                 linkElement.appendTo($('#galimages'));
             }
