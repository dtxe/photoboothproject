<?php

require_once('lib/config.php');
require_once('lib/folders.php');
require_once('lib/db.php');

$imagelist = ($config['newest_first'] === true) ? array_reverse($images) : $images;
?>
<!DOCTYPE html>
<html>

<head>
	<meta charset="UTF-8" />
	<meta name="viewport" content="width=device-width, initial-scale=1.0 user-scalable=no">

	<title>Photobooth</title>

	<!-- Favicon + Android/iPhone Icons -->
	<link rel="apple-touch-icon" sizes="180x180" href="resources/img/apple-touch-icon.png">
	<link rel="icon" type="image/png" sizes="32x32" href="resources/img/favicon-32x32.png">
	<link rel="icon" type="image/png" sizes="16x16" href="resources/img/favicon-16x16.png">
	<link rel="manifest" href="resources/img/site.webmanifest">
	<link rel="mask-icon" href="resources/img/safari-pinned-tab.svg" color="#5bbad5">

	<?php if ($config['bluegray_theme']): ?>
	<meta name="msapplication-TileColor" content="ff4f58">
	<meta name="theme-color" content="#669db3">
	<?php else: ?>
	<meta name="msapplication-TileColor" content="#da532c">
	<meta name="theme-color" content="#ffffff">
	<?php endif; ?>

	<!-- Fullscreen Mode on old iOS-Devices when starting photobooth from homescreen -->
	<meta name="apple-mobile-web-app-capable" content="yes" />
	<meta name="apple-mobile-web-app-status-bar-style" content="black" />

	<link rel="stylesheet" href="node_modules/normalize.css/normalize.css" />
	<link rel="stylesheet" href="node_modules/font-awesome/css/font-awesome.css" />
	<link rel="stylesheet" href="node_modules/photoswipe/dist/photoswipe.css" />
	<link rel="stylesheet" href="node_modules/photoswipe/dist/default-skin/default-skin.css" />
	<link rel="stylesheet" href="resources/css/style.css" />
</head>

<body class="deselect">
	<div id="wrapper">

		<!-- Start Page -->
		<div class="stages" id="start">
<<<<<<< HEAD
			<?php if ($config['show_gallery']): ?>
			<a class="gallery-button btn" href="#"><i class="fa fa-th"></i> <span data-l10n="gallery"></span></a>
			<?php endif; ?>

			<div class="blurred"></div>

			<div class="inner">
				<?php if ($config['is_wedding']): ?>
				<div class="names">
					<hr class="small" />
					<hr>
					<div>
						<h1><?=$config['wedding']['groom']?>
							<i class="fa <?=$config['wedding']['symbol']?>" aria-hidden="true"></i>
							<?=$config['wedding']['bride']?>
							<br>
							<?=$config['start_screen_title']?>
						</h1>
						<h2><?=$config['start_screen_subtitle']?></h2>
					</div>
					<hr>
					<hr class="small" />
				</div>
				<?php else: ?>
				<div class="names">
					<hr class="small" />
					<hr>
					<div>
						<h1><?=$config['start_screen_title']?></h1>
						<h2><?=$config['start_screen_subtitle']?></h2>
					</div>
					<hr>
					<hr class="small" />
				</div>
				<?php endif; ?>

				<?php if ($config['use_filter']): ?>
				<a href="#" class="btn imageFilter"><i class="fa fa-magic"></i> <span
						data-l10n="selectFilter"></span></a>
				<?php endif; ?>

				<?php if ($config['use_collage']): ?>
				<a href="#" class="btn takeCollage"><i class="fa fa-th-large"></i> <span
						data-l10n="takeCollage"></span></a>
				<?php endif; ?>

				<a href="#" class="btn takePic"><i class="fa fa-camera"></i> <span data-l10n="takePhoto"></span></a>
=======
			<?php if($config['show_gallery']){ ?><a class="gallery-button btn" href="#"><i class="fa fa-th"></i> <span data-l10n="gallery"></span></a><?php } ?>
			<div class="blurred">
			</div>
			<div class="startInner">
				<?php
				if($config['is_wedding']) {
					echo '<div class="names"><hr class="small" /><hr><div><h1>'. $config['wedding']['groom'] . ' <i class="fa '. $config['wedding']['symbol'] .' "aria-hidden="true"></i> ' . $config['wedding']['bride'] . '<br>' . $config['start_screen_title'] . '</h1><h2>' . $config['start_screen_subtitle'] . '</h2></div><hr><hr class="small" /></div>';
				} else {
					echo '<div class="names"><hr class="small" /><hr><div><h1>'. $config['start_screen_title'] . '</h1><h2>' . $config['start_screen_subtitle'] . '</h2></div><hr><hr class="small" /></div>';
				};
				?>
				<?php if($config['use_filter']){ ?><a href="#" class="btn imageFilter"><i class="fa fa-magic"></i> <span data-l10n="selectFilter"></span></a><?php } ?>
				<?php if($config['use_collage']){ ?><a href="#" <?php if($config['use_gpio_button']){ ?>accesskey="m"<?php } ?> class="btn takeCollage"><i class="fa fa-th-large"></i> <span data-l10n="takeCollage"></span></a><?php } ?>
				<!-- accesskey to take a photo using alt+p (or use an external button)? -->
				<a href="#" <?php if($config['use_gpio_button']){ ?>accesskey="p"<?php } ?> class="btn takePic"><i class="fa fa-camera"></i> <span data-l10n="takePhoto"></span></a>
>>>>>>> 422a10c3
			</div>

			<?php if ($config['show_fork']): ?>
			<a href="https://github.com/andreknieriem/photobooth" class="github-fork-ribbon" data-ribbon="Fork me on GitHub">Fork me on GitHub</a>
			<?php endif; ?>
		</div>

		<!-- image Filter Pane -->
		<?php if ($config['use_filter']): ?>
		<div id="mySidenav" class="dragscroll sidenav">
			<a href="#" class="closebtn"><i class="fa fa-times"></i></a>

			<div class="activeSidenavBtn" id="imgPlain"><a class="btn btn--small" href="#">original</a></div>
			<div id="imgAntique"> <a class="btn btn--small" href="#">antique</a></div>
			<div id="imgAqua"> <a class="btn btn--small" href="#">aqua</a></div>
			<div id="imgBlue"> <a class="btn btn--small" href="#">blue</a></div>
			<div id="imgBlur"> <a class="btn btn--small" href="#">blur</a></div>
			<div id="imgColor"> <a class="btn btn--small" href="#">colorful</a></div>
			<div id="imgCool"> <a class="btn btn--small" href="#">cool</a></div>
			<div id="imgEdge"> <a class="btn btn--small" href="#">edge</a></div>
			<div id="imgEmboss"> <a class="btn btn--small" href="#">emboss</a></div>
			<div id="imgEverglow"> <a class="btn btn--small" href="#">everglow</a></div>
			<div id="imgGrayscale"> <a class="btn btn--small" href="#">grayscale</a></div>
			<div id="imgGreen"> <a class="btn btn--small" href="#">green</a></div>
			<div id="imgMean"> <a class="btn btn--small" href="#">mean</a></div>
			<div id="imgNegate"> <a class="btn btn--small" href="#">negate</a></div>
			<div id="imgPink"> <a class="btn btn--small" href="#">pink</a></div>
			<div id="imgPixelate"> <a class="btn btn--small" href="#">pixelate</a></div>
			<div id="imgRed"> <a class="btn btn--small" href="#">red</a></div>
			<div id="imgRetro"> <a class="btn btn--small" href="#">retro</a></div>
			<div id="imgSelectiveBlur"> <a class="btn btn--small" href="#">selective blur</a></div>
			<div id="imgSepiaLight"> <a class="btn btn--small" href="#">sepia light</a></div>
			<div id="imgSepiaDark"> <a class="btn btn--small" href="#">sepia dark</a></div>
			<div id="imgSmooth"> <a class="btn btn--small" href="#">smooth</a></div>
			<div id="imgSummer"> <a class="btn btn--small" href="#">summer</a></div>
			<div id="imgVintage"> <a class="btn btn--small" href="#">vintage</a></div>
			<div id="imgWashed"> <a class="btn btn--small" href="#">washed</a></div>
			<div id="imgYellow"> <a class="btn btn--small" href="#">yellow</a></div>
		</div>
		<?php endif; ?>

		<!-- Loader -->
		<div class="stages" id="loader">
			<?php if ($config['previewFromCam']): ?>
			<video id="video" autoplay></video>
			<?php endif; ?>

			<div class="loaderInner">
				<div class="spinner">
					<i class="fa fa-cog fa-spin"></i>
				</div>

				<div id="counter"></div>
				<div class="loading"></div>
			</div>
		</div>

		<!-- Result Page -->
		<div class="stages" id="result">
			<a href="#" class="btn homebtn"><i class="fa fa-home"></i> <span data-l10n="home"></span></a>
			<div class="resultInner hidden">
				<?php if ($config['show_gallery']): ?>
				<a href="#" class="btn gallery-button"><i class="fa fa-th"></i> <span data-l10n="gallery"></span></a>
				<?php endif; ?>

				<?php if ($config['use_qr']): ?>
				<a href="#" class="btn qrbtn"><i class="fa fa-qrcode"></i> <span data-l10n="qr"></span></a>
				<?php endif; ?>

				<?php if ($config['use_mail']): ?>
				<a href="#" class="btn mailbtn"><i class="fa fa-envelope"></i> <span data-l10n="mail"></span></a>
				<?php endif; ?>

				<?php if ($config['use_print']): ?>
				<a href="#" class="btn printbtn"><i class="fa fa-print"></i> <span data-l10n="print"></span></a>
				<?php endif; ?>

				<a href="#" class="btn newpic"><i class="fa fa-camera"></i> <span data-l10n="newPhoto"></span></a>

				<?php if ($config['use_collage']): ?>
				<a href="#" class="btn newcollage"><i class="fa fa-th-large"></i> <span
						data-l10n="newCollage"></span></a>
				<?php endif; ?>
			</div>

			<?php if ($config['use_qr']): ?>
			<div id="qrCode" class="modal">
				<div class="modal__body"></div>
			</div>
			<?php endif; ?>
		</div>

		<?php if ($config['show_gallery']): ?>
		<!-- Gallery -->
		<div id="gallery" class="gallery">
			<div class="gallery__inner">
				<div class="gallery__header">
					<h1><span data-l10n="gallery"></span></h1>
					<a href="#" class="gallery__close close_gal"><i class="fa fa-times"></i></a>
				</div>
				<div class="gallery__body" id="galimages">
					<?php if (empty($imagelist)): ?>
					<h1 style="text-align:center" data-l10n="gallery_no_image"></h1>
					<?php else: ?>
					<?php foreach ($imagelist as $image): ?>
					<?php
                            $date = '';
                            if ($config['file_format_date'] && $config['show_date']) {
                                $date = DateTime::createFromFormat('Ymd_His', substr($image, 0, strlen($image) - 4));
                                $date = '<i class="fa fa-clock-o"></i>' . $date->format($config['gallery']['date_format']);
                            }

                            $filename_photo = $config['folders']['images'] . DIRECTORY_SEPARATOR . $image;
                            $filename_thumb = $config['folders']['thumbs'] . DIRECTORY_SEPARATOR . $image;

                            $imageinfo = getimagesize($filename_photo);
                            $imageinfoThumb = getimagesize($filename_thumb);
                            ?>

					<a href="<?=$filename_photo?>" data-size="<?=$imageinfo[0]?>x<?=$imageinfo[1]?>"
						data-med="<?=$filename_thumb?>" data-med-size="<?=$imageinfoThumb[0]?>x<?=$imageinfoThumb[1]?>">
						<figure>
							<img src="<?=$filename_thumb?>" alt="<?=$image?>" />
							<figcaption><?=$date?></figcaption>
						</figure>
					</a>
						<?php endforeach; ?>
						<?php endif; ?>
				</div>
			</div>
		</div>
		<?php endif; ?>
	</div>


	<!-- Root element of PhotoSwipe. Must have class pswp. -->
	<div class="pswp" tabindex="-1" role="dialog" aria-hidden="true">

		<!-- Background of PhotoSwipe.
	 	It's a separate element, as animating opacity is faster than rgba(). -->
		<div class="pswp__bg"></div>

		<!-- Slides wrapper with overflow:hidden. -->
		<div class="pswp__scroll-wrap">

			<!-- Container that holds slides.
			PhotoSwipe keeps only 3 of them in DOM to save memory.
			Don't modify these 3 pswp__item elements, data is added later on. -->
			<div class="pswp__container">
				<div class="pswp__item"></div>
				<div class="pswp__item"></div>
				<div class="pswp__item"></div>
			</div>

			<!-- Default (PhotoSwipeUI_Default) interface on top of sliding area. Can be changed. -->
			<div class="pswp__ui pswp__ui--hidden">
				<div class="pswp__top-bar">
					<!--  Controls are self-explanatory. Order can be changed. -->

					<div class="pswp__counter"></div>
					<button class="pswp__button pswp__button--close" title="Close (Esc)"><i
							class="fa fa-times"></i></button>
					<button class="pswp__button pswp__button--share" title="Share"></button>
					<button class="pswp__button pswp__button--fs" title="Toggle fullscreen"></button>
					<button class="pswp__button pswp__button--zoom" title="Zoom in/out"></button>

					<?php if ($config['use_mail']): ?>
					<button class="pswp__button pswp__button--mail" title="Per Mail senden"><i class="fa fa-envelope"></i></button>
					<?php endif; ?>

					<?php if ($config['use_print']): ?>
					<button class="pswp__button pswp__button--print" title="Drucken"><i class="fa fa-print"></i></button>
					<?php endif; ?>

					<?php if ($config['use_qr']): ?>
					<button class="pswp__button pswp__button--qrcode" title="Qr Code öffnen"><i class="fa fa-qrcode"></i></button>
					<?php endif; ?>

					<?php if ($config['chroma_keying']): ?>
					<button class="pswp__button pswp__button--print-chroma-keying" title="Print extra"><i class="fa fa-paint-brush"></i></button>
					<?php endif; ?>

					<!-- Preloader demo http://codepen.io/dimsemenov/pen/yyBWoR -->
					<!-- element will get class pswp__preloader--active when preloader is running -->
					<div class="pswp__preloader">
						<div class="pswp__preloader__icn">
							<div class="pswp__preloader__cut">
								<div class="pswp__preloader__donut"></div>
							</div>
						</div>
					</div>
				</div>

				<div class="pswp__share-modal pswp__share-modal--hidden pswp__single-tap">
					<div class="pswp__share-tooltip"></div>
				</div>

				<button class="pswp__button pswp__button--arrow--left" title="Previous (arrow left)">
				</button>

				<button class="pswp__button pswp__button--arrow--right" title="Next (arrow right)">
				</button>

				<div class="pswp__caption">
					<div class="pswp__caption__center"></div>
				</div>
			</div>
		</div>
		<div class="pswp__qr">

		</div>
	</div>

	<div class="send-mail">
		<i class="fa fa-times" id="send-mail-close"></i>
		<p data-l10n="insertMail"></p>
		<form id="send-mail-form" style="margin: 0;">
			<input class="mail-form-input" size="35" type="email" name="sendTo">
			<input id="mail-form-image" type="hidden" name="image" value="">

			<?php if ($config['send_all_later']): ?>
				<input type="checkbox" id="mail-form-send-link" name="send-link" value="yes">
				<label data-l10n="sendAllMail" for="mail-form-send-link"></label>
			<?php endif; ?>

			<button class="mail-form-input btn" name="submit" type="submit" value="Senden">Senden</button>
		</form>

		<div id="mail-form-message" style="max-width: 75%"></div>
	</div>

	<div class="modal" id="print_mesg">
		<div class="modal__body"><span data-l10n="printing"></span></div>
	</div>

	<div id="adminsettings">
		<div style="position:absolute; bottom:0; right:0;">
			<img src="resources/img/spacer.png" alt="adminsettings" ondblclick="adminsettings()" />
		</div>
	</div>

	<script type="text/javascript" src="api/config.php"></script>
	<script type="text/javascript" src="resources/js/adminshortcut.js"></script>
	<script type="text/javascript" src="node_modules/jquery/dist/jquery.min.js"></script>
	<script type="text/javascript" src="resources/js/vendor/jquery.easing.1.3.js"></script>
	<script type="text/javascript" src="resources/js/vendor/TweenLite.min.js"></script>
	<script type="text/javascript" src="resources/js/vendor/EasePack.min.js"></script>
	<script type="text/javascript" src="resources/js/vendor/jquery.gsap.min.js"></script>
	<script type="text/javascript" src="resources/js/vendor/CSSPlugin.min.js"></script>
	<script type="text/javascript" src="node_modules/photoswipe/dist/photoswipe.min.js"></script>
	<script type="text/javascript" src="node_modules/photoswipe/dist/photoswipe-ui-default.min.js"></script>
	<script type="text/javascript" src="resources/js/photoinit.js"></script>
	<script type="text/javascript" src="resources/js/theme.js"></script>
	<script type="text/javascript" src="resources/js/core.js"></script>
	<script type="text/javascript" src="resources/lang/<?php echo $config['language']; ?>.js"></script>
</body>
</html><|MERGE_RESOLUTION|>--- conflicted
+++ resolved
@@ -46,14 +46,13 @@
 
 		<!-- Start Page -->
 		<div class="stages" id="start">
-<<<<<<< HEAD
 			<?php if ($config['show_gallery']): ?>
 			<a class="gallery-button btn" href="#"><i class="fa fa-th"></i> <span data-l10n="gallery"></span></a>
 			<?php endif; ?>
 
 			<div class="blurred"></div>
 
-			<div class="inner">
+			<div class="startInner">
 				<?php if ($config['is_wedding']): ?>
 				<div class="names">
 					<hr class="small" />
@@ -94,23 +93,6 @@
 				<?php endif; ?>
 
 				<a href="#" class="btn takePic"><i class="fa fa-camera"></i> <span data-l10n="takePhoto"></span></a>
-=======
-			<?php if($config['show_gallery']){ ?><a class="gallery-button btn" href="#"><i class="fa fa-th"></i> <span data-l10n="gallery"></span></a><?php } ?>
-			<div class="blurred">
-			</div>
-			<div class="startInner">
-				<?php
-				if($config['is_wedding']) {
-					echo '<div class="names"><hr class="small" /><hr><div><h1>'. $config['wedding']['groom'] . ' <i class="fa '. $config['wedding']['symbol'] .' "aria-hidden="true"></i> ' . $config['wedding']['bride'] . '<br>' . $config['start_screen_title'] . '</h1><h2>' . $config['start_screen_subtitle'] . '</h2></div><hr><hr class="small" /></div>';
-				} else {
-					echo '<div class="names"><hr class="small" /><hr><div><h1>'. $config['start_screen_title'] . '</h1><h2>' . $config['start_screen_subtitle'] . '</h2></div><hr><hr class="small" /></div>';
-				};
-				?>
-				<?php if($config['use_filter']){ ?><a href="#" class="btn imageFilter"><i class="fa fa-magic"></i> <span data-l10n="selectFilter"></span></a><?php } ?>
-				<?php if($config['use_collage']){ ?><a href="#" <?php if($config['use_gpio_button']){ ?>accesskey="m"<?php } ?> class="btn takeCollage"><i class="fa fa-th-large"></i> <span data-l10n="takeCollage"></span></a><?php } ?>
-				<!-- accesskey to take a photo using alt+p (or use an external button)? -->
-				<a href="#" <?php if($config['use_gpio_button']){ ?>accesskey="p"<?php } ?> class="btn takePic"><i class="fa fa-camera"></i> <span data-l10n="takePhoto"></span></a>
->>>>>>> 422a10c3
 			</div>
 
 			<?php if ($config['show_fork']): ?>
