# photobooth by Andre Rinas
A Photobooth webinterface for Raspberry Pi and Windows.

### Features
- Works on Windows and Linux.
  - Under Windows [digiCamControl](http://digicamcontrol.com/) by Duka Istvan can be used to control the camera and to take pictures.
  - Under Linux [gPhoto2](http://gphoto.org/) is used to control the camera and to take pictures.
- Images are processed with GD/ImageMagick.
- Photobooth caches all generated QR-Codes, Thumbnails and Prints.
- Pictures can be printed directly after they were taken or later from the gallery. Photobooth uses the command line to print the picture. The command can be modified in ```config/my.config.inc.php```.
- Pictures can be send via E-Mail.
- You can choose an image filter before taking a picture.
- Settings can be changed in ```config/my.config.inc.php``` or via Admin Page (under /admin):
  - You can hide the gallery.
  - The gallery can be ordered ascending oder descending by picture age (see ```$config['gallery']['newest_first']``` in ```config/my.config.inc.php```).
  - Choose between md5format and dateformat images.
  - You can switch between german, english, spanish and french language lables.
  - QR-Code to allow downloading pictures from your Photobooth can be enabled/disabled.
  - Print feature can be enabled/disabled.
    - Optional: Print a frame on your picture (replace resources/img/frames/frame.png with a proper frame).
    - Optional: Print text on your picture.
  - LivePreview can be enabled/disabled (uses device cam).
  - Wedding specifig config to show a symbol (e.g. heart) betweeen two names on the startpage.
  - Green screen keying can be enabled/disabled (chroma keying).
  - Photo collage function: take 4 pictures in a row and let it generate a collage out of it.
  - Blue-gray theme can be enabled.
  - Save pictures with a polaroid effect.

### Prerequisites
- gphoto2 installed, if used on a Raspberry for DSLR control
- digiCamControl, if used unter Windows for DSLR control
- Apache

### Installation
#### On Raspbian:
```
sudo apt-get update
sudo apt-get dist-upgrade
```
On Raspbian Stretch:
```
sudo apt-get install git apache2 php php-gd libav-tools
```
On Raspbian Buster
```
sudo apt-get install git apache2 php php-gd ffmpeg
```

<<<<<<< HEAD
To install all dependencies you first have to [install
yarn](https://yarnpkg.com/lang/en/docs/install/#debian-stable) on your Raspberry
Pi. If finished, get the Photobooth source and execute the following line by line.

=======
Install latest version of libgphoto2, choose last stable release:
```
wget https://raw.githubusercontent.com/gonzalo/gphoto2-updater/master/gphoto2-updater.sh && sudo bash gphoto2-updater.sh
```

Give our webserver user access to /var/www:
```
sudo chown -R www-data:www-data /var/www/
```

Get the Photobooth source:
>>>>>>> c4a162ea
```
cd /var/www/
sudo -u www-data -s
rm -r html/
git clone https://github.com/andreknieriem/photobooth html
cd /var/www/html
git submodule update --init
<<<<<<< HEAD
cp config/config.inc.php config/my.config.inc.php
yarn install
yarn build
exit
```

Install latest version of libgphoto2, choose last stable release
=======
cp config.inc.php my.config.inc.php
exit
```

Next we have to give our webserver user access to the usb device:
```
sudo gpasswd -a www-data plugdev
>>>>>>> c4a162ea
```

Remove execution permission on gphoto2 Volume Monitor to ensure that the camera trigger works, reboot once to take effect:
```
sudo chmod -x /usr/lib/gvfs/gvfs-gphoto2-volume-monitor
reboot
```

Please use the following to test if your Webserver is able to take pictures:

```
sudo -u www-data gphoto2 --capture-image
```

If you like to use the printer you also have to add your webserver user to the `ld` group.

```
sudo gpasswd -a www-data lp
```

Now you should restart your Raspberry Pi to apply those settings.

If everything is working, open the IP address of your raspberry pi in a browser

- Change the styling to your needs

#### On Windows
- Download [digiCamControl](http://digicamcontrol.com/) and extract the archive into ```digicamcontrol``` in the photobooth root, e.g. ```D:\xampp\htdocs\photobooth\digicamcontrol```

### Troubleshooting
#### Change configuration
Use the copy named ```config/my.config.inc.php``` to make config changes for personal use to prevent sharing personal data on Github by accident.

#### Change Labels
There are three label files in the lang folder, one for de (german), one for es (spanish), one for en (english) and one for fr (french). You can change the language inside ```config/my.config.inc.php``` or via Admin Page.

#### Keep pictures on Camera
Add ```--keep``` option for gphoto2 in ```config/my.config.inc.php```:
```
	$config['take_picture']['cmd'] = 'sudo gphoto2 --capture-image-and-download --keep --filename=%s images';
```
On some cameras you also need to define the capturetarget because Internal RAM is used to store captured picture. To do this use ```--set-config capturetarget=X``` option for gphoto2 in ```config/my.config.inc.php``` (replace "X" with the target of your choice):
```
	$config['take_picture']['cmd'] = 'sudo gphoto2 --set-config capturetarget=1 --capture-image-and-download --keep --filename=%s images';
```
To know which capturetarget needs to be defined you need to run:
```
gphoto2 --get-config capturetarget
```
Example:
```
pi@raspberrypi:~ $ gphoto2 --get-config capturetarget
Label: Capture Target
Readonly: 0
Type: RADIO
Current: Internal RAM
Choice: 0 Internal RAM
Choice: 1 Memory card
```
#### Kiosk Mode
##### Automatically start Photobooth in full screen
Edit the LXDE Autostart Script:
```
sudo nano /etc/xdg/lxsession/LXDE-pi/autostart
```
and add the following lines:
```
@xset s off
@xset -dpms
@xset s noblank
@chromium-browser --incognito --kiosk http://localhost/
```
**NOTE:** If you're using QR-Code replace ```http://localhost/``` with your local IP-Adress (e.g. ```http://192.168.4.1```), else QR-Code does not work.

##### Enable touch events
If touch is not working on your Raspberry Pi edit the LXDE Autostart Script again
```
sudo nano /etc/xdg/lxsession/LXDE-pi/autostart
```
and add ```--touch-events=enabled``` for Chromium:
```
@chromium-browser --incognito --kiosk http://localhost/ --touch-events=enabled
```

##### Hide the Mouse Cursor
To hide the Mouse Cursor we'll use "unclutter":
```
sudo apt-get install unclutter
```
Edit the LXDE Autostart Script again:
```
sudo nano /etc/xdg/lxsession/LXDE-pi/autostart
```
and add the following line:
```
@unclutter -idle 0
```

#### E-Mail
If connection fails some help can be found [here](https://github.com/PHPMailer/PHPMailer/wiki/Troubleshooting), especially gmail needs some special config.

#### Use Hardware Button to take a Picture
You can use a hardware button connected on GPIO24 to trigger a photo. Set ```$config['use_gpio_button']``` to ```true``` or use the Admin panel to enable this function.
You also need to run a python script in background to read the state of GPIO24 and send a key-combination (alt+p) if hardware button is pressed to trigger the website to take a photo.
To run the python script in background add a cronjob:
```
sudo crontab -e
@reboot python /var/www/html/button.py &
```

### Changelog
- 1.9.0: Responsive Layout. Use relative paths to allow running Photobooth in a subfolder. Fix config.json being ignored on chromakeying. Adjustments on blue-gray theme. Some more small adjustments and bugfixes.
- 1.8.3: Adjust scrollbar config and add blue-gray scrollbar theme, allow using Pi Cam for preview and to take pictures, add hidden shortcut for admin settings, add polaroid effect, add print confirmation dialogue
- 1.8.2: Added spanish as supported language, print text on picture feature, optional blue-gray theme, adjust admin panel. Small bugfixes and improvements as always.
- 1.8.1: Small bugfixes and improvements. New Features: enable/disable printing QR-Code, enable/disable photo collage function, enable/disable printing a frame on your picture
- 1.8.0: Update jQuery, GSAP and PhotoSwipe to latest versions, add chroma keying feature (green screen keying)
- 1.7.0: Add possibillity to choose an image filter before taking a picture
- 1.6.3: Add config and instructions to use a GPIO Button to take a picture (address https://github.com/andreknieriem/photobooth/issues/10), translate sucess and error messages while sending images via mail
- 1.6.2: Add wedding specific config, fix gallery settings not being saved from admin panel
- 1.6.1: Add possibillity to disable mobile view, update Kiosk Mode instruction
- 1.6.0: Button to send image via mail (uses [PHPMailer](https://github.com/PHPMailer/PHPMailer) ), add use of "my.config.inc.php" for personal use to prevent sharing personal data (e.g. E-Mail password and username) on Github by accident
- 1.5.3: Several new options (disable gallery via config, set countdown timer via config, set cheeeese! Timer via config, ability to show the date/time in the caption of the images in the gallery), all config changes now available in admin page, complete french translation, add empty Gallery message, Fullscreen Mode on old iOS-Devices when starting photobooth from homescreen, StartScreen message is an option in config/admin page now, add instructions for Kiosk Mode, should fix #11, and #2, improve instructions in README, some more small Bugfixes and improvements. Merged pull-request #53 which includes updated pull-requests #52 & #54
- 1.5.2: Bugfixing QR-Code from gallery and live-preview position. Merged pull #45
- 1.5.1: Bugfixing
- 1.5.0: Added Options page under /admin. Bugfix for homebtn. Added option for device webcam preview on countdown
- 1.4.0: Merged several pull requests
- 1.3.2: Bugfix for QR Code on result page
- 1.3.1: Merged pull-request #6,#15 and #16
- 1.3.0: Option for QR and Print Butons, code rework, gulp-sass feature enabled
- 1.2.0: Printing feature, code rework, bugfixes
- 1.1.1: Bugix - QR not working on touch devices
- 1.1.0: Added QR Code to Gallery
- 1.0.0: Initial Release

### Tutorial
[Raspberry Pi Weddingphotobooth (german)](https://www.andrerinas.de/tutorials/raspberry-pi-einen-dslr-weddingphotobooth-erstellen.html)

### Contributors and thanks to
- [dimsemenov](https://github.com/dimsemenov/photoswipe) for photoswipe
- [t0k4rt](https://github.com/t0k4rt/phpqrcode) for phpqrcode
- [nihilor](https://github.com/nihilor/photobooth) for Printing feature, code rework and bugfixes
- [vrs01](https://github.com/vrs01)
- [F4bsi](https://github.com/F4bsi)
- [got-x](https://github.com/got-x)
- [RaphaelKunis](https://github.com/RaphaelKunis)
- [andi34](https://github.com/andi34)
- [Norman-Sch](https://github.com/Norman-Sch)
- [marcogracklauer](https://github.com/marcogracklauer)
- [dnks23](https://github.com/dnks23)
- [tobiashaas](https://github.com/tobiashaas)
- Martin Kaiser-Kaplaner
- [MoJou90](https://github.com/MoJou90)
- [Reinhard Reberning](https://www.reinhard-rebernig.at/website/websites/fotokasterl)
- [Steffen Musch](https://github.com/Nie-Oh)
- [flighter18](https://github.com/flighter18)
- [thymon13](https://github.com/thymon13)
- [vdubuk](https://github.com/vdubuk)
- [msmedien](https://github.com/msmedien)
- [sualko](https://github.com/sualko)<|MERGE_RESOLUTION|>--- conflicted
+++ resolved
@@ -45,72 +45,43 @@
 ```
 sudo apt-get install git apache2 php php-gd ffmpeg
 ```
-
-<<<<<<< HEAD
-To install all dependencies you first have to [install
-yarn](https://yarnpkg.com/lang/en/docs/install/#debian-stable) on your Raspberry
-Pi. If finished, get the Photobooth source and execute the following line by line.
-
-=======
-Install latest version of libgphoto2, choose last stable release:
+Get the Photobooth source and set perms
+```
+cd /var/www/
+sudo rm -r html/
+sudo git clone https://github.com/andreknieriem/photobooth html
+cd /var/www/html
+sudo git submodule update --init
+sudo cp config.inc.php my.config.inc.php
+sudo mkdir -p /var/www/html/images
+sudo mkdir -p /var/www/html/keying
+sudo mkdir -p /var/www/html/print
+sudo mkdir -p /var/www/html/qrcodes
+sudo mkdir -p /var/www/html/thumbs
+sudo mkdir -p /var/www/html/tmp
+sudo chown -R pi: /var/www/
+sudo chmod -R 777 /var/www
+
+```
+Install latest version of libgphoto2, choose last stable release
 ```
 wget https://raw.githubusercontent.com/gonzalo/gphoto2-updater/master/gphoto2-updater.sh && sudo bash gphoto2-updater.sh
 ```
 
-Give our webserver user access to /var/www:
-```
-sudo chown -R www-data:www-data /var/www/
-```
-
-Get the Photobooth source:
->>>>>>> c4a162ea
-```
-cd /var/www/
-sudo -u www-data -s
-rm -r html/
-git clone https://github.com/andreknieriem/photobooth html
-cd /var/www/html
-git submodule update --init
-<<<<<<< HEAD
-cp config/config.inc.php config/my.config.inc.php
-yarn install
-yarn build
-exit
-```
-
-Install latest version of libgphoto2, choose last stable release
-=======
-cp config.inc.php my.config.inc.php
-exit
-```
-
-Next we have to give our webserver user access to the usb device:
-```
-sudo gpasswd -a www-data plugdev
->>>>>>> c4a162ea
-```
-
-Remove execution permission on gphoto2 Volume Monitor to ensure that the camera trigger works, reboot once to take effect:
-```
-sudo chmod -x /usr/lib/gvfs/gvfs-gphoto2-volume-monitor
-reboot
-```
-
-Please use the following to test if your Webserver is able to take pictures:
-
-```
-sudo -u www-data gphoto2 --capture-image
-```
-
-If you like to use the printer you also have to add your webserver user to the `ld` group.
-
-```
-sudo gpasswd -a www-data lp
-```
-
-Now you should restart your Raspberry Pi to apply those settings.
-
-If everything is working, open the IP address of your raspberry pi in a browser
+Give sudo rights to the webserver user (www-data)
+
+```sudo nano /etc/sudoers```
+and add the following line to the file:
+```www-data ALL=(ALL) NOPASSWD: ALL```
+
+Ensure that the camera trigger works:
+```
+sudo rm /usr/share/dbus-1/services/org.gtk.vfs.GPhoto2VolumeMonitor.service
+sudo rm /usr/share/gvfs/mounts/gphoto2.mount
+sudo rm /usr/share/gvfs/remote-volume-monitors/gphoto2.monitor
+sudo rm /usr/lib/gvfs/gvfs-gphoto2-volume-monitor
+```
+Open the IP address of your raspberry pi in a browser
 
 - Change the styling to your needs
 
@@ -119,17 +90,17 @@
 
 ### Troubleshooting
 #### Change configuration
-Use the copy named ```config/my.config.inc.php``` to make config changes for personal use to prevent sharing personal data on Github by accident.
+Use the copy named ```my.config.inc.php``` to make config changes for personal use to prevent sharing personal data on Github by accident.
 
 #### Change Labels
-There are three label files in the lang folder, one for de (german), one for es (spanish), one for en (english) and one for fr (french). You can change the language inside ```config/my.config.inc.php``` or via Admin Page.
+There are three label files in the lang folder, one for de (german), one for es (spanish), one for en (english) and one for fr (french). You can change the language inside ```my.config.inc.php``` or via Admin Page.
 
 #### Keep pictures on Camera
-Add ```--keep``` option for gphoto2 in ```config/my.config.inc.php```:
+Add ```--keep``` option for gphoto2 in ```my.config.inc.php```:
 ```
 	$config['take_picture']['cmd'] = 'sudo gphoto2 --capture-image-and-download --keep --filename=%s images';
 ```
-On some cameras you also need to define the capturetarget because Internal RAM is used to store captured picture. To do this use ```--set-config capturetarget=X``` option for gphoto2 in ```config/my.config.inc.php``` (replace "X" with the target of your choice):
+On some cameras you also need to define the capturetarget because Internal RAM is used to store captured picture. To do this use ```--set-config capturetarget=X``` option for gphoto2 in ```my.config.inc.php``` (replace "X" with the target of your choice):
 ```
 	$config['take_picture']['cmd'] = 'sudo gphoto2 --set-config capturetarget=1 --capture-image-and-download --keep --filename=%s images';
 ```
