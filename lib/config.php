--- conflicted
+++ resolved
@@ -41,7 +41,6 @@
     ],
 ];
 
-<<<<<<< HEAD
 $colors = [
     'default' => [
         'primary' => '#e67e22',
@@ -55,24 +54,7 @@
     ]
 ];
 
-if (file_exists($my_config)) {
-    require_once($my_config);
-} else {
-    require_once($default_config);
-}
-
-if ($config['dev']) {
-    ini_set('display_errors', 1);
-    ini_set('display_startup_errors', 1);
-    error_reporting(E_ALL);
-}
-
-if (empty($config['mail_subject'])) {
-    $config['mail_subject'] = $mailTemplates[$config['language']]['mail_subject'];
-}
-=======
 require_once($default_config_file);
->>>>>>> b32055dd
 
 $config['mail_subject'] = $mailTemplates[$config['language']]['mail_subject'];
 $config['mail_text'] = $mailTemplates[$config['language']]['mail_text'];
@@ -80,6 +62,7 @@
 $config['take_picture']['msg'] = $cmds[$os]['take_picture']['msg'];
 $config['print']['cmd'] = $cmds[$os]['print']['cmd'];
 $config['print']['msg'] = $cmds[$os]['print']['msg'];
+$config['colors'] = $colors['default'];
 
 $defaultConfig = $config;
 
@@ -103,9 +86,9 @@
     $config['colors'] = $colors['default'];
 }
 
-if (file_exists($my_config) && !is_writable($my_config)) {
+if (file_exists($my_config_file) && !is_writable($my_config_file)) {
     die('Abort. Can not write config/my.config.inc.php.');
-} elseif (!file_exists($my_config) && !is_writable(__DIR__ . '/../config/')) {
+} elseif (!file_exists($my_config_file) && !is_writable(__DIR__ . '/../config/')) {
     die('Abort. Can not create config/my.config.inc.php. Config folder is not writable.');
 }
 
